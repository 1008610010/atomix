--- conflicted
+++ resolved
@@ -124,11 +124,7 @@
   private CompletableFuture<LocalMember> join(String memberId, boolean persistent, Object metadata) {
     // When joining a group, the join request is guaranteed to complete prior to the join
     // event being received.
-<<<<<<< HEAD
-    return client.submit(new GroupCommands.Join(memberId, persistent)).thenApply(info -> {
-=======
-    return submit(new GroupCommands.Join(memberId, persistent, metadata)).thenApply(info -> {
->>>>>>> d833d52d
+    return client.submit(new GroupCommands.Join(memberId, persistent, metadata)).thenApply(info -> {
       AbstractGroupMember member = members.get(info.memberId());
       if (member == null || !(member instanceof LocalGroupMember)) {
         member = new LocalGroupMember(info, this, producerService, consumerService);
