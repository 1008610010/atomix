--- conflicted
+++ resolved
@@ -14,9 +14,9 @@
  */
 package net.kuujo.copycat.internal;
 
+import net.kuujo.copycat.AsyncCopycatContext;
 import net.kuujo.copycat.CopycatConfig;
 import net.kuujo.copycat.StateMachine;
-import net.kuujo.copycat.AsyncCopycatContext;
 import net.kuujo.copycat.cluster.Cluster;
 import net.kuujo.copycat.cluster.Member;
 import net.kuujo.copycat.internal.state.StateContext;
@@ -48,14 +48,9 @@
   }
 
   @Override
-<<<<<<< HEAD
   @SuppressWarnings("unchecked")
   public <R> CompletableFuture<R> submit(final String operation, final Object... args) {
-    return state.submitCommand(Args.checkNotNull(operation, "operation cannot be null"), args);
-=======
-  public <R> CompletableFuture<R> submitCommand(final String command, final Object... args) {
-    return state.submitCommand(Assert.isNotNull(command, "command cannot be null"), args);
->>>>>>> ed274451
+    return state.submit(Assert.isNotNull(operation, "operation cannot be null"), args);
   }
 
   @Override
